// Webview provider class
import * as vscode from 'vscode';
import * as path from 'path';
import * as fs from 'fs';
import { ServerManager } from '../server/ServerManager';
import { ServerStatus, WebSocketMessage } from '../server/interfaces';

export class WebviewProvider implements vscode.WebviewViewProvider {
    public static readonly viewType = 'basicExtensionView';
    private _view?: vscode.WebviewView;
    private _serverManager: ServerManager;
    private _statusUpdateInterval?: NodeJS.Timeout;

    constructor(private readonly _extensionUri: vscode.Uri) {
        this._serverManager = new ServerManager();
    }

    public resolveWebviewView(
        webviewView: vscode.WebviewView,
        context: vscode.WebviewViewResolveContext,
        _token: vscode.CancellationToken,
    ) {
        this._view = webviewView;

        // Configure webview options and security settings
        webviewView.webview.options = {
            // Allow scripts in the webview
            enableScripts: true,
            // Restrict the webview to only loading content from our extension's directory
            localResourceRoots: [this._extensionUri]
        };

        // Set the HTML content for the webview panel
        webviewView.webview.html = this._getHtmlForWebview(webviewView.webview);

        // Set up message handling between webview and extension
        webviewView.webview.onDidReceiveMessage(
            message => {
                switch (message.command) {
                    case 'executeAction':
                        this._handleExecuteAction(message.data);
                        break;
                    case 'startServer':
                        this._handleStartServer();
                        break;
                    case 'stopServer':
                        this._handleStopServer();
                        break;
                    case 'getServerStatus':
                        this._handleGetServerStatus();
                        break;
                    case 'getConfiguration':
                        this._handleGetConfiguration();
                        break;
                    case 'updateConfiguration':
                        this._handleUpdateConfiguration(message.data);
                        break;
                    case 'resetConfiguration':
                        this._handleResetConfiguration();
                        break;
                    case 'validatePort':
                        this._handleValidatePort(message.data);
                        break;
                    case 'promptOperation':
                        this._handlePromptOperation(message.data);
                        break;
                    case 'gitOperation':
                        this._handleGitOperation(message.data);
                        break;
                    case 'fileSystemOperation':
                        this._handleFileSystemOperation(message.data);
                        break;
                    case 'configOperation':
                        this._handleConfigOperation(message.data);
                        break;
                    case 'openWebInterface':
                        this._handleOpenWebInterface();
                        break;
                    default:
                        console.log('Unknown message received from webview:', message);
                        break;
                }
            },
            undefined,
            []
        );

        // Start periodic status updates
        this._startStatusUpdates();
    }

    private _getHtmlForWebview(webview: vscode.Webview): string {
<<<<<<< HEAD
        // Use simple panel for VS Code webview - Vue frontend runs on separate web server
=======
        // Use Vue frontend for VS Code webview - modern unified interface
>>>>>>> d5b41c98
        return this._getPanelHtmlForWebview(webview);
    }

    private _getPanelHtmlForWebview(webview: vscode.Webview): string {
        try {
            // Read the simple panel HTML from the built output directory
            const htmlPath = path.join(this._extensionUri.fsPath, 'out', 'webview', 'panel.html');
            let html = fs.readFileSync(htmlPath, 'utf8');
            
            // Add VS Code webview API script
            const vscodeApiScript = 
                '<script>' +
                '    // Make VS Code API available to panel' +
                '    window.vscode = acquireVsCodeApi();' +
                '</script>';
            
            // Insert the VS Code API script before the closing body tag
            html = html.replace('</body>', vscodeApiScript + '</body>');
            
            return html;
            
        } catch (error) {
            console.error('Failed to load panel HTML:', error);
            return this._getFallbackHtml(webview);
        }
    }

    private _getUnifiedHtmlForWebview(webview: vscode.Webview): string {
        try {
            // Read the Vue frontend HTML from the built output directory
            const htmlPath = path.join(this._extensionUri.fsPath, 'out', 'webview', 'vue-frontend', 'index.html');
            let html = fs.readFileSync(htmlPath, 'utf8');
            
            // Convert local resource paths to webview URIs
            const frontendUri = webview.asWebviewUri(
                vscode.Uri.joinPath(this._extensionUri, 'out', 'webview', 'vue-frontend')
            );
            
            // Replace relative paths with webview URIs
            html = html.replace(/href="\/assets\//g, 'href="' + frontendUri + '/assets/');
            html = html.replace(/src="\/assets\//g, 'src="' + frontendUri + '/assets/');
            
            // Debug logging to verify path replacement
            console.log('Vue Frontend URI:', frontendUri.toString());
            
            // Add VS Code webview API script for Vue frontend
            const vscodeApiScript = 
                '<script>' +
                '    // Make VS Code API available to Vue frontend' +
                '    window.vscode = acquireVsCodeApi();' +
                '</script>';
            
            // Insert the VS Code API script before the closing body tag
            html = html.replace('</body>', vscodeApiScript + '</body>');
            
            return html;
            
        } catch (error) {
            console.error('Failed to load Vue frontend HTML:', error);
            return this._getFallbackHtml(webview);
        }
    }
    /**
     * Fallback HTML when Vue frontend fails to load
     */
    private _getFallbackHtml(webview: vscode.Webview): string {
        return [
            '<!DOCTYPE html>',
            '<html lang="en">',
            '<head>',
            '    <meta charset="UTF-8">',
            '    <meta name="viewport" content="width=device-width, initial-scale=1.0">',
            '    <title>Web Automation Tunnel - Error</title>',
            '    <style>',
            '        body {',
            '            font-family: -apple-system, BlinkMacSystemFont, "Segoe UI", Roboto, sans-serif;',
            '            padding: 20px;',
            '            background: var(--vscode-editor-background, #1e1e1e);',
            '            color: var(--vscode-foreground, #cccccc);',
            '        }',
            '        .error-container {',
            '            max-width: 600px;',
            '            margin: 0 auto;',
            '            text-align: center;',
            '            padding: 40px 20px;',
            '        }',
            '        .error-title {',
            '            color: var(--vscode-errorForeground, #f14c4c);',
            '            font-size: 24px;',
            '            margin-bottom: 16px;',
            '        }',
            '        .error-message {',
            '            font-size: 16px;',
            '            line-height: 1.5;',
            '            margin-bottom: 24px;',
            '        }',
            '        .retry-button {',
            '            background: var(--vscode-button-background, #0e639c);',
            '            color: var(--vscode-button-foreground, #ffffff);',
            '            border: none;',
            '            padding: 8px 16px;',
            '            border-radius: 2px;',
            '            cursor: pointer;',
            '            font-size: 14px;',
            '        }',
            '        .retry-button:hover {',
            '            background: var(--vscode-button-hoverBackground, #1177bb);',
            '        }',
            '    </style>',
            '</head>',
            '<body>',
            '    <div class="error-container">',
            '        <h1 class="error-title">Frontend Load Error</h1>',
            '        <p class="error-message">',
            '            Failed to load the web automation interface. This may be due to missing files or build issues.',
            '        </p>',
            '        <button class="retry-button" onclick="location.reload()">Retry</button>',
            '    </div>',
            '    <script>',
            '        window.vscode = acquireVsCodeApi();',
            '    </script>',
            '</body>',
            '</html>'
        ].join('\n');
    }


    private _handleExecuteAction(data: any) {
        // Handle the execute action message from webview
        console.log('Execute action requested from webview:', data);
        
        // Execute the registered command
        vscode.commands.executeCommand('basicExtension.executeAction', data);
    }

    public refresh() {
        if (this._view) {
            this._view.webview.html = this._getHtmlForWebview(this._view.webview);
        }
    }

    /**
     * Handle server start request from webview
     */
    private async _handleStartServer(): Promise<void> {
        try {
            this._sendStatusUpdate({ type: 'serverStarting' });
            await this._serverManager.startServer();
            this._sendServerStatus();
            vscode.window.showInformationMessage('Web Automation Server started successfully');
        } catch (error) {
            const errorMessage = error instanceof Error ? error.message : 'Unknown error occurred';
            this._sendStatusUpdate({ type: 'serverError', error: errorMessage });
            vscode.window.showErrorMessage('Failed to start server: ' + errorMessage);
        }
    }

    /**
     * Handle server stop request from webview
     */
    private async _handleStopServer(): Promise<void> {
        try {
            this._sendStatusUpdate({ type: 'serverStopping' });
            await this._serverManager.stopServer();
            this._sendServerStatus();
            vscode.window.showInformationMessage('Web Automation Server stopped');
        } catch (error) {
            const errorMessage = error instanceof Error ? error.message : 'Unknown error occurred';
            this._sendStatusUpdate({ type: 'serverError', error: errorMessage });
            vscode.window.showErrorMessage('Failed to stop server: ' + errorMessage);
        }
    }

    /**
     * Handle server status request from webview
     */
    private _handleGetServerStatus(): void {
        this._sendServerStatus();
    }

    /**
     * Send current server status to webview
     */
    private _sendServerStatus(): void {
        if (!this._view) return;

        const status = this._serverManager.getServerStatus();
        const connectedClients = this._serverManager.getConnectedClients();
        
        this._view.webview.postMessage({
            command: 'serverStatusUpdate',
            data: {
                status,
                clients: connectedClients
            }
        });
    }

    /**
     * Send status update to webview
     */
    private _sendStatusUpdate(update: any): void {
        if (!this._view) return;

        this._view.webview.postMessage({
            command: 'statusUpdate',
            data: update
        });
    }

    /**
     * Start periodic status updates
     */
    private _startStatusUpdates(): void {
        // Clear existing interval if any
        if (this._statusUpdateInterval) {
            clearInterval(this._statusUpdateInterval);
        }

        // Send initial status
        this._sendServerStatus();

        // Set up periodic updates every 2 seconds
        this._statusUpdateInterval = setInterval(() => {
            this._sendServerStatus();
        }, 2000);
    }

    /**
     * Stop periodic status updates
     */
    private _stopStatusUpdates(): void {
        if (this._statusUpdateInterval) {
            clearInterval(this._statusUpdateInterval);
            delete this._statusUpdateInterval;
        }
    }

    /**
     * Start server (public method for command palette)
     */
    public async startServer(): Promise<void> {
        return this._handleStartServer();
    }

    /**
     * Stop server (public method for command palette)
     */
    public async stopServer(): Promise<void> {
        return this._handleStopServer();
    }

    /**
     * Get server manager instance
     */
    public get serverManager(): ServerManager {
        return this._serverManager;
    }

    /**
     * Handle configuration request from webview
     */
    private async _handleGetConfiguration(): Promise<void> {
        if (!this._view) return;

        try {
            const config = await this._serverManager.configurationManager.loadConfiguration();
            const schema = this._serverManager.configurationManager.getConfigurationSchema();
            
            this._view.webview.postMessage({
                command: 'configurationUpdate',
                data: {
                    config,
                    schema
                }
            });
        } catch (error) {
            const errorMessage = error instanceof Error ? error.message : 'Unknown error';
            this._view.webview.postMessage({
                command: 'configurationError',
                data: { error: errorMessage }
            });
        }
    }

    /**
     * Handle configuration update from webview
     */
    private async _handleUpdateConfiguration(data: { key: string; value: any }): Promise<void> {
        if (!this._view) return;

        try {
            await this._serverManager.updateConfigurationValue(data.key, data.value);
            
            this._view.webview.postMessage({
                command: 'configurationUpdateSuccess',
                data: { key: data.key, value: data.value }
            });
        } catch (error) {
            const errorMessage = error instanceof Error ? error.message : 'Unknown error';
            this._view.webview.postMessage({
                command: 'configurationUpdateError',
                data: { 
                    key: data.key, 
                    error: errorMessage 
                }
            });
        }
    }

    /**
     * Handle configuration reset from webview
     */
    private async _handleResetConfiguration(): Promise<void> {
        if (!this._view) return;

        try {
            await this._serverManager.resetConfigurationToDefaults();
            
            // Send updated configuration
            await this._handleGetConfiguration();
            
            this._view.webview.postMessage({
                command: 'configurationResetSuccess',
                data: {}
            });
        } catch (error) {
            const errorMessage = error instanceof Error ? error.message : 'Unknown error';
            this._view.webview.postMessage({
                command: 'configurationResetError',
                data: { error: errorMessage }
            });
        }
    }

    /**
     * Handle port validation from webview
     */
    private async _handleValidatePort(data: { port: number }): Promise<void> {
        if (!this._view) return;

        try {
            // Use the configuration manager to validate the port
            await this._serverManager.configurationManager.updateConfiguration('httpPort', data.port);
            
            this._view.webview.postMessage({
                command: 'portValidationResult',
                data: { 
                    port: data.port, 
                    valid: true 
                }
            });
        } catch (error) {
            const errorMessage = error instanceof Error ? error.message : 'Unknown error';
            this._view.webview.postMessage({
                command: 'portValidationResult',
                data: { 
                    port: data.port, 
                    valid: false, 
                    error: errorMessage 
                }
            });
        }
    }

    /**
     * Handle prompt operation from webview
     */
    private async _handlePromptOperation(data: any): Promise<void> {
        if (!this._view) return;

        try {
            // Forward prompt operation to WebSocket server
            const wsServer = this._serverManager.webSocketServer;
            if (wsServer) {
                // Broadcast prompt operation to all connected clients
                const message: WebSocketMessage = {
                    type: 'prompt',
                    data: {
                        promptData: data
                    }
                };
                
                wsServer.broadcastMessage(message);
                
                this._view.webview.postMessage({
                    command: 'promptOperationSuccess',
                    data: { operation: data.operation }
                });
            } else {
                throw new Error('WebSocket server not available');
            }
        } catch (error) {
            const errorMessage = error instanceof Error ? error.message : 'Unknown error';
            this._view.webview.postMessage({
                command: 'promptOperationError',
                data: { 
                    operation: data.operation,
                    error: errorMessage 
                }
            });
        }
    }

    /**
     * Handle git operation from webview
     */
    private async _handleGitOperation(data: any): Promise<void> {
        if (!this._view) return;

        try {
            // Forward git operation to WebSocket server
            const wsServer = this._serverManager.webSocketServer;
            if (wsServer) {
                // Execute git operation through the git service
                const result = await wsServer.commandHandler.executeCommand('git.' + data.operation, data.args || []);
                
                this._view.webview.postMessage({
                    command: 'gitOperationResult',
                    data: { 
                        operation: data.operation,
                        success: result.success,
                        result: result.data,
                        error: result.error
                    }
                });
            } else {
                throw new Error('WebSocket server not available');
            }
        } catch (error) {
            const errorMessage = error instanceof Error ? error.message : 'Unknown error';
            this._view.webview.postMessage({
                command: 'gitOperationError',
                data: { 
                    operation: data.operation,
                    error: errorMessage 
                }
            });
        }
    }

    /**
     * Handle file system operation from webview
     */
    private async _handleFileSystemOperation(data: any): Promise<void> {
        if (!this._view) return;

        try {
            const { operation, path: filePath, options } = data;
            let result: any;

            switch (operation) {
                case 'openFile':
                    if (filePath) {
                        await vscode.commands.executeCommand('vscode.open', vscode.Uri.file(filePath));
                        result = { success: true };
                    } else {
                        throw new Error('File path is required');
                    }
                    break;

                case 'createFile':
                    if (filePath) {
                        const uri = vscode.Uri.file(filePath);
                        await vscode.workspace.fs.writeFile(uri, new Uint8Array());
                        result = { success: true, path: filePath };
                    } else {
                        throw new Error('File path is required');
                    }
                    break;

                case 'deleteFile':
                    if (filePath) {
                        const uri = vscode.Uri.file(filePath);
                        await vscode.workspace.fs.delete(uri);
                        result = { success: true };
                    } else {
                        throw new Error('File path is required');
                    }
                    break;

                case 'renameFile':
                    if (filePath && options?.newPath) {
                        const oldUri = vscode.Uri.file(filePath);
                        const newUri = vscode.Uri.file(options.newPath);
                        await vscode.workspace.fs.rename(oldUri, newUri);
                        result = { success: true, oldPath: filePath, newPath: options.newPath };
                    } else {
                        throw new Error('File path and new path are required');
                    }
                    break;

                case 'watchFiles':
                    // Set up file system watcher
                    const pattern = options?.pattern || '**/*';
                    const watcher = vscode.workspace.createFileSystemWatcher(pattern);
                    
                    watcher.onDidCreate(uri => {
                        this._view?.webview.postMessage({
                            command: 'fileSystemChange',
                            data: { type: 'created', path: uri.fsPath }
                        });
                    });

                    watcher.onDidChange(uri => {
                        this._view?.webview.postMessage({
                            command: 'fileSystemChange',
                            data: { type: 'changed', path: uri.fsPath }
                        });
                    });

                    watcher.onDidDelete(uri => {
                        this._view?.webview.postMessage({
                            command: 'fileSystemChange',
                            data: { type: 'deleted', path: uri.fsPath }
                        });
                    });

                    result = { success: true, watching: pattern };
                    break;

                default:
                    throw new Error('Unsupported file system operation: ' + operation);
            }

            this._view.webview.postMessage({
                command: 'fileSystemOperationResult',
                data: { 
                    operation,
                    result
                }
            });

        } catch (error) {
            const errorMessage = error instanceof Error ? error.message : 'Unknown error';
            this._view.webview.postMessage({
                command: 'fileSystemOperationError',
                data: { 
                    operation: data.operation,
                    error: errorMessage 
                }
            });
        }
    }

    /**
     * Handle configuration operation from webview
     */
    private async _handleConfigOperation(data: any): Promise<void> {
        if (!this._view) return;

        try {
            const { operation, key, value } = data;
            let result: any;

            switch (operation) {
                case 'get':
                    if (key) {
                        result = vscode.workspace.getConfiguration().get(key);
                    } else {
                        // Get all enhanced UI configuration
                        result = {
                            webAutomationTunnel: vscode.workspace.getConfiguration('webAutomationTunnel').get(''),
                            enhancedUI: vscode.workspace.getConfiguration('enhancedUI').get('')
                        };
                    }
                    break;

                case 'set':
                    if (key && value !== undefined) {
                        await vscode.workspace.getConfiguration().update(key, value, vscode.ConfigurationTarget.Workspace);
                        result = { success: true, key, value };
                    } else {
                        throw new Error('Configuration key and value are required');
                    }
                    break;

                case 'reset':
                    if (key) {
                        await vscode.workspace.getConfiguration().update(key, undefined, vscode.ConfigurationTarget.Workspace);
                        result = { success: true, key };
                    } else {
                        throw new Error('Configuration key is required');
                    }
                    break;

                default:
                    throw new Error('Unsupported config operation: ' + operation);
            }

            this._view.webview.postMessage({
                command: 'configOperationResult',
                data: { 
                    operation,
                    key,
                    result
                }
            });

        } catch (error) {
            const errorMessage = error instanceof Error ? error.message : 'Unknown error';
            this._view.webview.postMessage({
                command: 'configOperationError',
                data: { 
                    operation: data.operation,
                    error: errorMessage 
                }
            });
        }
    }

    /**
     * Handle opening web interface in browser
     */
    private _handleOpenWebInterface(): void {
        const webInterfaceUrl = 'http://localhost:5173'; // Vue dev server default port
        vscode.env.openExternal(vscode.Uri.parse(webInterfaceUrl));
    }

    /**
     * Dispose resources
     */
    public dispose(): void {
        this._stopStatusUpdates();
        this._serverManager.dispose();
    }
}<|MERGE_RESOLUTION|>--- conflicted
+++ resolved
@@ -90,11 +90,7 @@
     }
 
     private _getHtmlForWebview(webview: vscode.Webview): string {
-<<<<<<< HEAD
-        // Use simple panel for VS Code webview - Vue frontend runs on separate web server
-=======
         // Use Vue frontend for VS Code webview - modern unified interface
->>>>>>> d5b41c98
         return this._getPanelHtmlForWebview(webview);
     }
 
